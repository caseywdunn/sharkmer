use bio::io::fasta;
use clap::Parser;
use colored::*;
use rand::prelude::SliceRandom;
use rayon::prelude::*;
use std::io::BufRead;
use std::io::Write;
use std::path::Path;
use std::path::PathBuf;

use crate::kmer::KmerCounts;

mod kmer;
mod pcr;
mod rad;

pub const COLOR_NOTE: &str = "blue";
pub const COLOR_SUCCESS: &str = "green";
pub const COLOR_FAIL: &str = "magenta";
pub const COLOR_WARNING: &str = "yellow";

pub enum ParameterValue {
    Int(u32),
    Str(String),
    Float(f64),
}

fn is_valid_nucleotide(c: char) -> bool {
    match c {
        'A' => true,
        'C' => true,
        'G' => true,
        'T' => true,
        'R' => true, // A or G
        'Y' => true, // C or T
        'S' => true, // C or G
        'W' => true, // A or T
        'K' => true, // G or T
        'M' => true, // A or C
        'B' => true, // C or G or T
        'D' => true, // A or G or T
        'H' => true, // A or C or T
        'V' => true, // A or C or G
        'N' => true, // A or C or G or T
        _ => false,
    }
}

pub fn parse_rad_string(rad_string: &str) -> Result<rad::RADParams, String> {
    // Split the string on underscores
    let split: Vec<&str> = rad_string.split('_').collect();

    // Check that there are at least 5 elements
    if split.len() < 5 {
        return Err(format!(
            "Invalid rad string, there are less than 5 elements separated by underscores: {}",
            rad_string
        ));
    }

    let cut1 = split[0].to_uppercase();
    let cut2 = split[1].to_uppercase();

    // Check that the cut sites contain only valid nucleotides
    for c in cut1.chars() {
        if !is_valid_nucleotide(c) {
            return Err(format!(
                "Invalid nucleotide {} in cut site 1 {}",
                c, split[0]
            ));
        }
    }
    for c in cut2.chars() {
        if !is_valid_nucleotide(c) {
            return Err(format!(
                "Invalid nucleotide {} in cut site 2 {}",
                c, split[1]
            ));
        }
    }

    // Check that the min-length and max-length are integers
    let min_length: usize = match split[2].parse() {
        Ok(n) => n,
        Err(_) => return Err(format!("Invalid min-length: {}", split[2])),
    };
    let max_length: usize = match split[3].parse() {
        Ok(n) => n,
        Err(_) => return Err(format!("Invalid max-length: {}", split[3])),
    };

    // Check that max is greater than min
    if max_length <= min_length {
        return Err(format!(
            "Invalid min-length and max-length: {} {}",
            min_length, max_length
        ));
    }

    let name = split[4].to_string();

    let mut coverage: u64 = 3;

    // Loop over additional parameters, which are of the form key=value and are separated by underscores
    for item in split.iter().skip(5) {
        let key_value: Vec<&str> = item.split('=').collect();
        if key_value.len() != 2 {
            return Err(format!("Invalid parameter: {}", item));
        }

        let key = key_value[0].to_lowercase();
        let key = key.as_str();
        let value = key_value[1];

        match key {
            "coverage" => {
                coverage = value
                    .parse()
                    .map_err(|_| format!("Invalid value for {}: {}", key, value))?;
            }
            _ => {
                return Err(format!("Unexpected parameter: {}", key));
            }
        }
    }

    Ok(rad::RADParams {
        cut1,
        cut2,
        min_length,
        max_length,
        name,
        coverage,
    })
}

pub fn parse_pcr_string(pcr_string: &str) -> Result<pcr::PCRParams, String> {
    // Split the string on underscores
    let split: Vec<&str> = pcr_string.split('_').collect();

    // Check that there are at least 4 elements
    if split.len() < 4 {
        return Err(format!(
            "Invalid pcr string, there are less than 4 elements separated by underscores: {}",
            pcr_string
        ));
    }

    let forward_seq = split[0].to_uppercase();
    let reverse_seq = split[1].to_uppercase();

    // Check that the forward and reverse primers contain only valid nucleotides
    for c in forward_seq.chars() {
        if !is_valid_nucleotide(c) {
            return Err(format!(
                "Invalid nucleotide {} in forward primer {}",
                c, split[0]
            ));
        }
    }
    for c in reverse_seq.chars() {
        if !is_valid_nucleotide(c) {
            return Err(format!(
                "Invalid nucleotide {} in reverse primer {}",
                c, split[1]
            ));
        }
    }

    // Check that the max-length is an integer
    let max_length: usize = match split[2].parse() {
        Ok(n) => n,
        Err(_) => return Err(format!("Invalid max-length: {}", split[2])),
    };

    let gene_name = split[3].to_string();

    let mut coverage = 3;
    let mut mismatches = 2;
    let mut trim = 15;

    // Loop over additional parameters, which are of the form key=value and are separated by underscores
    for item in split.iter().skip(4) {
        let key_value: Vec<&str> = item.split('=').collect();
        if key_value.len() != 2 {
            return Err(format!("Invalid parameter: {}", item));
        }

        let key = key_value[0].to_lowercase();
        let key = key.as_str();
        let value = key_value[1];

        match key {
            "coverage" => {
                coverage = value
                    .parse()
                    .map_err(|_| format!("Invalid value for {}: {}", key, value))?;
            }
            "mismatches" => {
                mismatches = value
                    .parse()
                    .map_err(|_| format!("Invalid value for {}: {}", key, value))?;
            }
            "trim" => {
                trim = value
                    .parse()
                    .map_err(|_| format!("Invalid value for {}: {}", key, value))?;
            }
            _ => {
                return Err(format!("Unexpected parameter: {}", key));
            }
        }
    }

    Ok(pcr::PCRParams {
        forward_seq,
        reverse_seq,
        max_length,
        gene_name,
        coverage,
        mismatches,
        trim,
    })
}

/// A collection of kmer counting and analysis tools
#[derive(Parser, Debug)]
#[command(author, version, about, long_about = None)]
struct Args {
    /// k-mer length
    #[arg(short, default_value_t = 21)]
    k: usize,

    /// Maximum value for histogram
    #[arg(long, default_value_t = 10000)]
    histo_max: u64,

    /// Number of chunks to divide the data into
    #[arg(short, default_value_t = 100)]
    n: usize,

    /// Maximum number of reads to process
    #[arg(short, long, default_value_t = 0)]
    max_reads: u64,

    /// Number of threads to use
    #[arg(short = 't', long, default_value_t = 1)]
    threads: usize,

    /// Name of the sample, could be species and sample ID eg Nanomia-bijuga-YPMIZ035039
    /// Will be used as the prefix for output files
    #[arg(short, long, default_value_t = String::from("sample") )]
    sample: String,

    /// Directory for output files, defaults to current directory
    #[arg(short, long, default_value_t = String::from("./") )]
    outdir: String,

    /// Input files, fastq. If no files are specified, data will be read
    /// from stdin. This can be used to uncompress a gz file and send them
    /// to sharkmer.
    #[arg()]
    input: Option<Vec<String>>,

    /// Optional primer pairs for in silico PCR (sPCR). The format is:
    /// --pcr "forward_reverse_max-length_name_key1=value1_key2=value2"
    /// Where:
    ///   forward is the forward primer sequence in 5' to 3' orientation
    ///   reverse is the reverse primer sequence in 5' to 3' orientation
    ///     along the opposite strand as the forward primer, so that the
    ///     primers are in the same orientation that you would use in an
    ///     actual in vitro PCR reaction.
    ///   max-length is the maximum length of the PCR product, including
    ///     the primers.
    ///   name is a unique name for the primer pair or amplified gene
    ///     region. This will be used to specify amplified regions in
    ///     the output fasta file.
    ///   key=value pairs are optional parameters. The following are
    ///    supported:
    ///    coverage: minimum coverage for a kmer to be included in the
    ///      amplified region. Default is 3.
    ///    mismatches: maximum number of mismatches allowed between the
    ///      primer and the kmer. Default is 2.
    ///    trim: number of bases to keep at the 3' end of each primer.
    ///      Default is 15.
    /// More than one primer pair can be specified, for example:
    /// --pcr "forward1_reverse1_1000_name1" --pcr "forward2_reverse2_2000_name2"
    #[arg(short = 'p', long)]
    pcr: Vec<String>,

    /// EXPERIMENTAL - DO NOT USE
    /// Optional cut sties for in silico Rad-seq (isRad-seq). The format is:
    /// --rad "cut1_cut2_min-length_max-length_name_key1=value1_key2=value2"
    /// Where:
    ///   cut1 is the restriction site for the first enzyme
    ///   cut2 is the restriction site for the second enzyme. If using
    ///     a single enzyme, set cut2 to the same value as cut1.
    ///   min-length is the minimum length of the digest product,
    ///    including the full cut site.
    ///   max-length is the maximum length of the digest product,
    ///    including the full cut site.
    ///   name is a unique name for this rad-seq configuration.
    ///   key=value pairs are optional parameters. The following are
    ///    supported:
    ///    [none for now]
    /// For example:
    /// --rad "CATG_AATT_625_750_kd"
    #[arg(short = 'r', long, hide = true)]
    rad: Vec<String>,

    /// Verbosity
    #[arg(long, default_value_t = 0)]
    verbosity: usize,
}

fn main() {
    let start_run = std::time::Instant::now();

    // Ingest command line arguments
    let args = Args::parse();

    // Print the program name and version
    println!("{} {}", env!("CARGO_PKG_NAME"), env!("CARGO_PKG_VERSION"));
    // Print the arguments
    println!("{:?}", args);

    println!(
        "{}",
        format!("Processing sample {}", args.sample).color(COLOR_NOTE)
    );

    // Parse the outdir path and sample, create directories if necessary
<<<<<<< HEAD
    let path = PathBuf::from(&args.outdir);
=======
    let mut path = PathBuf::from(&args.outdir);
>>>>>>> c3efb2e5

    // Create the output directory if it does not exist
    let directory = format!("{}/", path.to_str().unwrap());
    std::fs::create_dir_all(&directory).unwrap();

    let k = args.k;

    // Check that the arguments are valid
    assert!(
        k < 32,
        "k must be less than 32 due to use of 64 bit integers to encode kmers"
    );
    assert!(k > 0, "k must be greater than 0");
    assert!(k % 2 == 1, "k must be odd");
    assert!(args.histo_max > 0, "histo_max must be greater than 0");
    assert!(args.n > 0, "n must be greater than 0");

    // Create an empty data frame for pcr runs
    let mut pcr_runs: Vec<pcr::PCRParams> = Vec::new();

    // Loop over the pcr strings, check that they are valid, and add each to the pcr_runs vector
    for pcr_string in args.pcr.iter() {
        let parsed_pcr = parse_pcr_string(pcr_string);
        match parsed_pcr {
            Ok(pcr_params) => {
                pcr_runs.push(pcr_params);
            }
            Err(err) => {
                panic!("Error parsing pcr string: {}", err);
            }
        }
    }

    // Check that there are no duplicate gene names
    let mut gene_names: Vec<String> = Vec::new();
    for pcr_params in pcr_runs.iter() {
        if gene_names.contains(&pcr_params.gene_name) {
            panic!("Duplicate gene name: {}", pcr_params.gene_name);
        } else {
            gene_names.push(pcr_params.gene_name.clone());
        }
    }

    // Loop over the rad strings, check that they are valid, and add each to the rad_runs vector
    let mut rad_runs: Vec<rad::RADParams> = Vec::new();
    for rad_string in args.rad.iter() {
        let parsed_rad = parse_rad_string(rad_string);
        match parsed_rad {
            Ok(rad_params) => {
                rad_runs.push(rad_params);
            }
            Err(err) => {
                panic!("Error parsing rad string: {}", err);
            }
        }
    }

    // Check that there are no duplicate rad names
    let mut rad_names: Vec<String> = Vec::new();
    for rad_params in rad_runs.iter() {
        if rad_names.contains(&rad_params.name) {
            panic!("Duplicate rad name: {}", rad_params.name);
        } else {
            rad_names.push(rad_params.name.clone());
        }
    }

    // Set the number of threads for Rayon to use
    rayon::ThreadPoolBuilder::new()
        .num_threads(args.threads)
        .build_global()
        .unwrap();

    // Ingest the fastq files
    let start = std::time::Instant::now();
    print!("Ingesting reads...");
    std::io::stdout().flush().unwrap();
    let mut reads: Vec<kmer::Read> = Vec::new();
    let mut n_reads_read = 0;
    let mut n_bases_read = 0;

    match &args.input {
        Some(input_files) => {
            // read from one or more files
            'processing_files: for file_name in input_files.iter() {
                let mut line_n:u64 = 0;
                // Open the file for buffered reading
                let file_path = Path::new(&file_name);
                let file = std::fs::File::open(file_path).unwrap();
                let reader = std::io::BufReader::new(file);
                // Iterate over the lines of the file
                for line in reader.lines() {
                    line_n += 1;
                    if line_n % 4 == 2 {
                        // This is a sequence line
                        let line = line.unwrap();
                        n_bases_read += line.len();
                        let new_reads = kmer::seq_to_reads(&line);
                        reads.extend(new_reads);
                        n_reads_read += 1;
                    }
                    if args.max_reads > 0 && n_reads_read >= args.max_reads as usize {
                        break 'processing_files;
                    }
                }
            }
        }
        None => {
            // read from stdin
            let stdin = std::io::stdin();
            // Lock stdin for exclusive access
            let handle = stdin.lock();

            let mut line_n:u64 = 0;

            // Create a buffer for reading lines
            for line in handle.lines() {
                line_n += 1;
                if line_n % 4 == 2 {
                    // This is a sequence line
                    let line = line.unwrap();
                    n_bases_read += line.len();
                    let new_reads = kmer::seq_to_reads(&line);
                    reads.extend(new_reads);
                    n_reads_read += 1;
                }
                if args.max_reads > 0 && n_reads_read >= args.max_reads as usize {
                    break;
                }
            }
        }
    }

    println!(" done");
    let n_bases_ingested = reads.iter().map(|x| x.length).sum::<usize>();

    let mut n_expected_kmers: u64 = 0;
    for read in reads.iter() {
        if read.length >= k {
            n_expected_kmers += read.length as u64 - k as u64 + 1;
        }
    }

    // Print some stats
    println!("  Read {} reads", n_reads_read);
    println!("  Read {} bases", n_bases_read);
    println!("  Ingested {} subreads", reads.len());
    println!("  Ingested {} bases", n_bases_ingested);
    println!(
        "  Yield {}",
        (n_bases_ingested as f64) / (n_bases_read as f64)
    );
    println!("  Expect {} kmers", (n_expected_kmers as f64));
    println!("  Time to ingest reads: {:?}", start.elapsed());

    // Randomize the order of the reads in place
    print!("Randomizing read order...");
    std::io::stdout().flush().unwrap();
    let mut rng = rand::thread_rng();
    reads.shuffle(&mut rng);
    println!(" done");

    // Create a hash table for each of n chunks of reads
    if reads.len() < args.n {
        panic!("Number of reads is less than number of chunks");
    }

    let chunk_size = reads.len() / args.n;

    let start = std::time::Instant::now();
    print!("Hashing each chunk of reads...");
    std::io::stdout().flush().unwrap();
    // Iterate over the chunks
    let n: usize = args.n;

    let chunk_kmer_counts: Vec<KmerCounts> = (0..n)
        .into_par_iter()
        .map(|i| {
            let start = i * chunk_size;
            let end = if i == n - 1 {
                reads.len() // Ensure the last chunk includes all remaining elements
            } else {
                (i + 1) * chunk_size
            };

            let mut kmer_counts: KmerCounts = KmerCounts::new(&k);
            kmer_counts.ingest_reads(&reads[start..end]);
            kmer_counts
        })
        .collect();

    println!(" done, time: {:?}", start.elapsed());

    // Create the histograms
    print!("Consolidating chunks and creating histograms...");
    let start = std::time::Instant::now();
    std::io::stdout().flush().unwrap();
    let mut kmer_counts: KmerCounts = KmerCounts::new(&k);

    let mut histos: Vec<kmer::Histogram> = Vec::with_capacity(args.n);

    // Iterate over the chunks
    for chunk_kmer_count in chunk_kmer_counts {
        kmer_counts.extend(&chunk_kmer_count);

        let histo = kmer::Histogram::from_kmer_counts(&kmer_counts);

        histos.push(histo);
    }
    println!(" done, time: {:?}", start.elapsed());

    let n_hashed_kmers: u64 = kmer_counts.get_n_kmers();
    println!(
        "  {} unique kmers with a total count of {} were found",
        kmer_counts.get_n_unique_kmers(),
        n_hashed_kmers
    );

    if n_hashed_kmers != n_expected_kmers {
        panic!(
            "The total count of hashed kmers ({}) does not equal the expected number of kmers ({})",
            n_hashed_kmers, n_expected_kmers,
        );
    }

    // Write the histograms to a tab delimited file, with the first column being the count
    // Skip the first row, which is the count of 0. Do not include a header
    print!("Writing histograms to file...");
    std::io::stdout().flush().unwrap();
    let mut file = std::fs::File::create(format!("{}{}.histo", directory, args.sample)).unwrap();
    for i in 1..args.histo_max as usize + 2 {
        let mut line = format!("{}", i);
        for histo in histos.iter() {
            let histo_vec = kmer::Histogram::get_vector(histo, &args.histo_max);
            line = format!("{}\t{}", line, histo_vec[i]);
        }
        line = format!("{}\n", line);
        file.write_all(line.as_bytes()).unwrap();
    }

    println!(" done");

    // Write the final histogram to a file, ready for GenomeScope2 etc...
    print!("Writing final histogram to file...");
    std::io::stdout().flush().unwrap();

    let last_histo = &histos[histos.len() - 1];
    let last_histo_vec = kmer::Histogram::get_vector(last_histo, &args.histo_max);

    let mut file =
        std::fs::File::create(format!("{}{}.final.histo", directory, args.sample)).unwrap();
    for i in 1..args.histo_max as usize + 2 {
        let mut line = format!("{}", i);

        line = format!("{}\t{}", line, last_histo_vec[i]);

        line = format!("{}\n", line);
        file.write_all(line.as_bytes()).unwrap();
    }

    println!(" done");

    let n_singleton_kmers = last_histo_vec[1];
    let n_unique_kmers_histo: u64 = last_histo.get_n_unique_kmers();
    let n_kmers_histo: u64 = last_histo.get_n_kmers();

    println!("  {} unique kmers in histogram", n_unique_kmers_histo);
    println!("  {} kmers in histogram", n_kmers_histo);

    if n_kmers_histo != n_expected_kmers {
        panic!(
            "The total count of kmers in the histogram ({}) does not equal the total expected count of kmers ({})",
            n_kmers_histo,
            n_expected_kmers,
        );
    }

    if n_unique_kmers_histo != kmer_counts.get_n_unique_kmers() as u64 {
        panic!(
            "The total count of unique kmers in the histogram ({}) does not equal the total count of hashed kmers ({})",
            n_unique_kmers_histo,
            kmer_counts.get_n_unique_kmers(),
        );
    }

    print!("Writing stats to file...");
    std::io::stdout().flush().unwrap();
    let mut file_stats =
        std::fs::File::create(format!("{}{}.stats", directory, args.sample)).unwrap();
    let mut line = format!("arguments\t{:?}\n", args);
    line = format!("{}kmer_length\t{}\n", line, args.k);
    line = format!("{}n_reads_read\t{}\n", line, n_reads_read);
    line = format!("{}n_bases_read\t{}\n", line, n_bases_read);
    line = format!("{}n_subreads_ingested\t{}\n", line, reads.len());
    line = format!("{}n_bases_ingested\t{}\n", line, n_bases_ingested);
    line = format!("{}n_kmers\t{}\n", line, n_expected_kmers);
    line = format!(
        "{}n_multi_kmers\t{}\n",
        line,
        n_expected_kmers - n_singleton_kmers
    );
    line = format!("{}n_singleton_kmers\t{}\n", line, n_singleton_kmers);

    file_stats.write_all(line.as_bytes()).unwrap();
    println!(" done");

    if !pcr_runs.is_empty() {
        println!("Running in silico PCR...");

        for pcr_params in pcr_runs.iter() {
            let fasta = pcr::do_pcr(
                &kmer_counts,
                &args.sample,
                args.verbosity,
                pcr_params,
            );

            if !fasta.is_empty() {
                let fasta_path = format!(
                    "{}{}_{}.fasta",
                    directory, args.sample, pcr_params.gene_name
                );
                let mut fasta_writer =
                    fasta::Writer::new(std::fs::File::create(fasta_path).unwrap());
                for record in fasta {
                    fasta_writer.write_record(&record).unwrap();
                }
            }
        }

        println!("Done running in silico PCR");
    }

    if !rad_runs.is_empty() {
        println!("Running in silico RAD-seq...");

        for rad_params in rad_runs.iter() {
            let fasta = rad::do_rad(
                &kmer_counts,
                &{ args.k },
                &args.sample,
                args.verbosity,
                rad_params,
            );

            if !fasta.is_empty() {
                println!(
                    "{} rad sequences found for {}",
                    fasta.len(),
                    rad_params.name
                );
                let fasta_path = format!("{}{}_{}.fasta", directory, args.sample, rad_params.name);
                let mut fasta_writer =
                    fasta::Writer::new(std::fs::File::create(fasta_path).unwrap());
                for record in fasta {
                    fasta_writer.write_record(&record).unwrap();
                }
            } else {
                println!("No sequences found for {}", rad_params.name);
            }
        }

        println!("Done running in silico RAD-seq");
    }

    println!("Total run time: {:?}", start_run.elapsed());
}

#[cfg(test)]
mod tests {}<|MERGE_RESOLUTION|>--- conflicted
+++ resolved
@@ -330,11 +330,7 @@
     );
 
     // Parse the outdir path and sample, create directories if necessary
-<<<<<<< HEAD
     let path = PathBuf::from(&args.outdir);
-=======
-    let mut path = PathBuf::from(&args.outdir);
->>>>>>> c3efb2e5
 
     // Create the output directory if it does not exist
     let directory = format!("{}/", path.to_str().unwrap());
